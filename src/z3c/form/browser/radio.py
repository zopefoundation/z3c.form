##############################################################################
#
# Copyright (c) 2007 Zope Foundation and Contributors.
# All Rights Reserved.
#
# This software is subject to the provisions of the Zope Public License,
# Version 2.1 (ZPL).  A copy of the ZPL should accompany this distribution.
# THIS SOFTWARE IS PROVIDED "AS IS" AND ANY AND ALL EXPRESS OR IMPLIED
# WARRANTIES ARE DISCLAIMED, INCLUDING, BUT NOT LIMITED TO, THE IMPLIED
# WARRANTIES OF TITLE, MERCHANTABILITY, AGAINST INFRINGEMENT, AND FITNESS
# FOR A PARTICULAR PURPOSE.
#
##############################################################################
"""Text Widget Implementation

$Id$
"""
__docformat__ = "reStructuredText"

import zope.component
import zope.interface
import zope.schema
import zope.schema.interfaces
from zope.i18n import translate
from zope.schema.vocabulary import SimpleTerm
from zope.pagetemplate.interfaces import IPageTemplate

from z3c.form import interfaces, util
from z3c.form.widget import SequenceWidget, FieldWidget
from z3c.form.browser import widget


@zope.interface.implementer_only(interfaces.IRadioWidget)
class RadioWidget(widget.HTMLInputWidget, SequenceWidget):
    """Input type radio widget implementation."""

    klass = u'radio-widget'
    css = u'radio'

    def isChecked(self, term):
        return term.token in self.value

    def renderForValue(self, value):
        terms = list(self.terms)
        try:
            term = self.terms.getTermByToken(value)
        except LookupError:
            if value == SequenceWidget.noValueToken:
                term = SimpleTerm(value)
                terms.insert(0, term)
            else:
                raise
        checked = self.isChecked(term)
        id = '%s-%i' % (self.id, terms.index(term))
        item = {'id': id, 'name': self.name, 'value': term.token,
                'checked': checked}
        template = zope.component.getMultiAdapter(
            (self.context, self.request, self.form, self.field, self),
            IPageTemplate, name=self.mode + '_single')
        return template(self, item)

<<<<<<< HEAD
    def update(self):
        """See z3c.form.interfaces.IWidget."""
        super(RadioWidget, self).update()
        # XXX: this is to early for setup items. See select widget how this
        # should be done. Setup the items here doesn't allow to override the
        # widget.value in updateWidgets, ri
        widget.addFieldClass(self)
        self.items = []
=======
    def items(self):
        if self.terms is None:
            return
>>>>>>> 57c53461
        for count, term in enumerate(self.terms):
            checked = self.isChecked(term)
            id = '%s-%i' % (self.id, count)
            if zope.schema.interfaces.ITitledTokenizedTerm.providedBy(term):
                label = translate(term.title, context=self.request,
                                  default=term.title)
            else:
                label = util.toUnicode(term.value)
            yield {'id': id, 'name': self.name, 'value': term.token,
                   'label': label, 'checked': checked}

    def update(self):
        """See z3c.form.interfaces.IWidget."""
        super(RadioWidget, self).update()
        widget.addFieldClass(self)

    def json_data(self):
        data = super(RadioWidget, self).json_data()
        data['options'] = list(self.items())
        data['type'] = 'radio'
        return data


@zope.component.adapter(zope.schema.interfaces.IField, interfaces.IFormLayer)
@zope.interface.implementer(interfaces.IFieldWidget)
def RadioFieldWidget(field, request):
    """IFieldWidget factory for RadioWidget."""
    return FieldWidget(field, RadioWidget(request))<|MERGE_RESOLUTION|>--- conflicted
+++ resolved
@@ -59,20 +59,10 @@
             IPageTemplate, name=self.mode + '_single')
         return template(self, item)
 
-<<<<<<< HEAD
-    def update(self):
-        """See z3c.form.interfaces.IWidget."""
-        super(RadioWidget, self).update()
-        # XXX: this is to early for setup items. See select widget how this
-        # should be done. Setup the items here doesn't allow to override the
-        # widget.value in updateWidgets, ri
-        widget.addFieldClass(self)
-        self.items = []
-=======
     def items(self):
         if self.terms is None:
             return
->>>>>>> 57c53461
+
         for count, term in enumerate(self.terms):
             checked = self.isChecked(term)
             id = '%s-%i' % (self.id, count)
